import torch
from typing import Optional, Tuple, List
import torch.distributed
import torch.nn.functional as F
from flash_attn.flash_attn_interface import flash_attn_func, flash_attn_varlen_func
from .group_coordinate import GroupCoordinator

from .cache import proCache
from .config import get_config
from .stride_map import get_stride_map

from ..logger import init_logger
from ..timer import get_timer
from ..utils import update_out_and_lse, get_timestep


logger = init_logger(__name__)
    
    
class proAttention:
    def __init__(self, layer_id: int, isp_group: GroupCoordinator):
        self.group = isp_group
        self.isp_size = self.group.world_size
        self.global_rank = torch.distributed.get_rank()
        self.local_chunk_id = self.group.rank_in_group
        self.layer_id = layer_id
        self.target_chunk_id = self.local_chunk_id // self.isp_size # 初始化chunk的指针，表示计算到了哪个chunk，从0到isp_size-1一直循环
        self.cache = proCache(isp_size=self.isp_size, layer_id=layer_id)
        
        self.use_ringfusion = get_config().use_ringfusion
        self.small_ring_stride = 8
<<<<<<< HEAD
        self.measure_memory = True
=======
        self.measure_memory = False
>>>>>>> 3635d932
        if self.layer_id == 0:
            logger.info(f"R{self.global_rank}L{layer_id} | Using RingFusion Attn.")
            
        
    def async_ring_p2p_commit(self, tensors: Tuple[torch.Tensor, ...], src_rank: int, dst_rank: int):
        """Set up ring communication for sending and receiving tensors asynchronously.
    
        Args:
            tensors: Tuple of tensors to be sent
            dst_rank: Destination rank to send tensors to
            src_rank: Source rank to receive tensors from
            
        Returns:
            Tuple[torch.Tensor, ...]: Tuple of tensors to be received after wait
        """
        recv_tensors = []
        
        for tensor in tensors:
            send_tensor = tensor.detach().clone()
            recv_size = send_tensor.shape
            recv_dtype = send_tensor.dtype
            self.group.p2p_isend(send_tensor, dst=dst_rank)
            next_tensor = self.group.p2p_irecv(size=recv_size, dtype=recv_dtype, src=src_rank)
            recv_tensors.append(next_tensor)
            
        self.group.p2p_commit()
        return tuple(recv_tensors)
    
    def async_ring_p2p_wait_and_update(self, recv_tensors: Tuple[torch.Tensor, ...]):
        """Wait for asynchronous communication to complete and return received tensors.
    
        Args:
            recv_tensors: Tuple of tensors returned from async_ring_p2p_commit
            
        Returns:
            Tuple[torch.Tensor, ...]: Tuple of received tensors after communication completes
        """
        self.group.p2p_wait()
        return recv_tensors
    
    @get_timer("oAttn")
    def attn(
        self,
        query: torch.Tensor, 
        key: torch.Tensor,
        value: torch.Tensor,
    ):
        # Note: input size should be (b, s, a, d)
        next_k, next_v = None, None
        out, lse = None, None
        timestep = get_timestep()
        if self.measure_memory and timestep == 0:
            torch.cuda.reset_max_memory_allocated()
        # block size 就是 isp stride， 每次计算只计算一个block
        
        # =================== 0. Memory Check  =================
        curr_isp_stride = get_stride_map().get_curr_isp_stride(timestep, self.layer_id)
        next_isp_stride = get_stride_map().get_next_isp_stride(timestep, self.layer_id)
        if timestep == 0:
            self.cache.set_block_size_mb(value)
        # self.cache.pass_memory_constraint(next_isp_stride)
        if not self.cache.pass_memory_check(next_isp_stride, self.layer_id):
            next_isp_stride = self.isp_size
            
        assert self.isp_size % curr_isp_stride == 0, f"Does not support this ISP stride {curr_isp_stride} for SP size {self.isp_size}"
        
        total_block_num = self.isp_size // curr_isp_stride
        local_block_id = self.local_chunk_id // curr_isp_stride # 当前进程属于哪个block
        target_block_id = self.target_chunk_id // curr_isp_stride # 表示本轮需要计算的block id
        
        # =================== 1. Update Cached blocks =================
        if curr_isp_stride == self.isp_size: # 满，刷新指针, 细粒度存储
            self.target_chunk_id = self.local_chunk_id
        else: # 不满，先更新cached block
            for i in range(total_block_num - 1):
                cached_block_id = (target_block_id + 1 + i) % total_block_num
                cache_out, cache_lse = self.cache.get_block(cached_block_id)
                # if self.layer_id == 0:
                #     logger.debug(f"{timestep}-{self.layer_id} | trying to get {cached_block_id=}, {total_block_num=}")
                if cache_lse is not None:
                    out, lse = update_out_and_lse(out, lse, cache_out, cache_lse)
                    
        
        # ================== 2. Get First KV Chunk ======================= 
        if self.target_chunk_id != self.local_chunk_id: # 手头上的chunk不是目标chunk，要计算的是相对应的block
            # 准备数据和确认目标进程
            first_key, first_value = None, None   
            block_id_stride = (target_block_id - local_block_id) % total_block_num # 接收block和当前block的距离
            send_block_id = (local_block_id - block_id_stride) % total_block_num # 发送block的id    
            inner_block_rank = self.local_chunk_id % curr_isp_stride # 当前进程在block内的rank
        
            recv_rank = target_block_id * curr_isp_stride + inner_block_rank
            send_rank = send_block_id * curr_isp_stride + inner_block_rank
            
            first_key, first_value = self.async_ring_p2p_commit(
                (key, value),
                src_rank=recv_rank,
                dst_rank=send_rank
            )
            
            # ============ overlap with local KV calculate ==============
            block_out, block_lse, _  = flash_attn_func(
                    query,
                    key,
                    value,
                    dropout_p=0.0,
                    return_attn_probs=True,
                )
            out, lse = update_out_and_lse(out, lse, block_out, block_lse)
            key, value = self.async_ring_p2p_wait_and_update((first_key, first_value))
            
        # ================= 3. Target KV Block Calculate ====================
        num_chunks_to_update = 1 if curr_isp_stride == self.isp_size else curr_isp_stride
        
        num_large_ring = 1
        small_ring_stride = curr_isp_stride
        if curr_isp_stride > self.small_ring_stride and self.use_ringfusion:
            assert curr_isp_stride % self.small_ring_stride == 0, f"Does not support this ISP stride {curr_isp_stride} for overlap ring strategy"
            num_large_ring = curr_isp_stride // self.small_ring_stride
            small_ring_stride = self.small_ring_stride
            
        small_ring_offset= self.local_chunk_id // small_ring_stride * small_ring_stride # stride小环起始chunk的id
        large_ring_offset = self.local_chunk_id // curr_isp_stride * curr_isp_stride # stride大环起始chunk的id
        
        intra_next_rank = (self.local_chunk_id - 1) % small_ring_stride + small_ring_offset
        intra_prev_rank = (self.local_chunk_id + 1) % small_ring_stride + small_ring_offset
        inter_next_rank =  (self.local_chunk_id - small_ring_stride) % curr_isp_stride + large_ring_offset
        inter_prev_rank = (self.local_chunk_id + small_ring_stride) % curr_isp_stride + large_ring_offset
        
        fresh_out, fresh_lse = None, None
        finished_chunk_cnt = 0
        for inter_node_step in range(num_large_ring):
            for intra_node_step in range(small_ring_stride):
                if intra_node_step + 1 != small_ring_stride: 
                    next_k, next_v = self.async_ring_p2p_commit(
                        (key, value),
                        src_rank=intra_prev_rank,
                        dst_rank=intra_next_rank,
                    )
                    # if timestep > 4 and self.global_rank==14:
                    #     logger.debug(f"{timestep}-{self.layer_id} |IR-{self.local_chunk_id} | SMALL_STEP {intra_node_step} |  {intra_prev_rank} -> rank:{self.local_chunk_id} -> {intra_next_rank}")
                elif inter_node_step + 1 != num_large_ring:
                    
                    next_k, next_v = self.async_ring_p2p_commit(
                        (key, value),
                        src_rank=inter_prev_rank,
                        dst_rank=inter_next_rank,
                    )
                    
                block_out, block_lse, _  = flash_attn_func(
                        query,
                        key,
                        value,
                        dropout_p=0.0,
                        return_attn_probs=True,
                    )
                
                if local_block_id == target_block_id and intra_node_step == 0 and inter_node_step ==0:  # 计算了自身
                    out, lse = update_out_and_lse(out, lse, block_out, block_lse) # 直接更新，不做储存
                else:
                    fresh_out, fresh_lse = update_out_and_lse(fresh_out, fresh_lse, block_out, block_lse)
                    
                finished_chunk_cnt += 1
                
                if intra_node_step + 1 != small_ring_stride or inter_node_step + 1 != num_large_ring:
                    key, value = self.async_ring_p2p_wait_and_update((next_k,next_v))
                    
                # =============== 4. Update Cache ================
                if finished_chunk_cnt == num_chunks_to_update: # 完成了本block的计算 
                    if fresh_lse is not None:
                        fresh_lse = fresh_lse.squeeze(-1).transpose(-1,-2)
                        if next_isp_stride != self.isp_size:
                            if curr_isp_stride == self.isp_size:
                                self.cache.store_block(self.target_chunk_id, fresh_out, fresh_lse) # 细粒度存储
                            else:
                                self.cache.store_block(target_block_id, fresh_out, fresh_lse) # 只存储单个block
                                
                        out, lse = update_out_and_lse(out, lse, fresh_out, fresh_lse)
                    self.target_chunk_id = (self.target_chunk_id + finished_chunk_cnt) % self.isp_size
                    fresh_out, fresh_lse = None, None
                    finished_chunk_cnt = 0
                    
        # ================= 5. Cache Management =================
        next_target_block_id = self.target_chunk_id // next_isp_stride
        self.cache.update_cache_blocks(next_isp_stride, next_target_block_id)
        # if self.use_ringfusion and  self.layer_id == 0 and self.global_rank == 0:
        #     print(f"R{self.global_rank}L{self.layer_id} | Cache updated with {next_isp_stride=}, {next_target_block_id=}", flush=True)
        #     self.cache.report_cache_status(self.layer_id)
                    
        if self.global_rank == 0 and timestep == 0 and self.layer_id == 10:
            logger.info(f"******************* Processing out_shape: {out.shape=}*******************")
        if self.measure_memory and timestep == 0:
            max_memory = torch.cuda.max_memory_allocated()
            logger.info(f"Attn memory allocated: {max_memory / 1024 / 1024} MB")
        
        stride_map = get_stride_map()
        stride_map.record_out_redundancy(timestep=timestep,
                                            layer_id=self.layer_id,
                                            curr_out=out)
        return out
    
    @get_timer("varlen oAttn")
    def varlen_attn(
        self,
        query,
        key,
        value,
        cu_seqlens_q=None,
        cu_seqlens_kv=None,
        max_seqlen_q=None,
        max_seqlen_kv=None,
        batch_size=1,
    ):
        # Note: Varlen version is design for HunyuanVideo
        if cu_seqlens_q is None and cu_seqlens_kv is None and max_seqlen_q is None and max_seqlen_kv is None:
            logger.warning("cu_seqlens_q not provided, using normal attention instead.")
            return self.attn(query, key, value)
        # Note: For varlen_attn, input qkv shape should be (bxs, a, d)
        
        next_k, next_v, next_cu_seqlens_kv = None, None, None
        out, lse = None, None
        timestep = get_timestep()
        # if self.measure_memory and timestep == 0:
        #     torch.cuda.reset_peak_memory_stats()
        
        # block size 就是 isp stride， 每次计算只计算一个block
        
        # =================== 0. Initialize  =================
        curr_isp_stride = get_stride_map().get_curr_isp_stride(timestep, self.layer_id)
        next_isp_stride = get_stride_map().get_next_isp_stride(timestep, self.layer_id)
        
        if not self.cache.pass_memory_check(next_isp_stride, self.layer_id):
            next_isp_stride = self.isp_size
        
        assert self.isp_size % curr_isp_stride == 0, f"Does not support this ISP stride {curr_isp_stride} for SP size {self.isp_size}"
        total_block_num = self.isp_size // curr_isp_stride
        local_block_id = self.local_chunk_id // curr_isp_stride # 当前进程属于哪个block
        target_block_id = self.target_chunk_id // curr_isp_stride # 表示本轮需要计算的block id
        
        # self.target_chunk_id = self.local_chunk_id # fix: breakdown evaluate
        # =================== 1. Update Cached blocks =================
        if curr_isp_stride == self.isp_size: # 满，刷新指针, 细粒度存储
            self.target_chunk_id = self.local_chunk_id
        else: # 不满，先更新cached block
            for i in range(total_block_num - 1):
                cached_block_id = (target_block_id + 1 + i) % total_block_num
                cache_out, cache_lse = self.cache.get_block(cached_block_id)
                # if self.layer_id == 0:
                #     logger.debug(f"{timestep}-{self.layer_id} | trying to get {cached_block_id=}, {total_block_num=}")
                if cache_lse is not None:
                    # if cache_lse.dim() == 4:
                    #     cache_lse = cache_lse.squeeze(-1).transpose(-1,-2) # [seqlen, head, 1] -> [head, seqlen]
                    out, lse = update_out_and_lse(out, lse, cache_out, cache_lse)
                    if lse.dim() == 4:
                        lse = lse.squeeze(-1).transpose(-1,-2)
                    
                    
        
        # ================== 2. Get First KV Chunk ======================= 
        if self.target_chunk_id != self.local_chunk_id: # 手头上的chunk不是目标chunk，要计算的是相对应的block
            # 准备数据和确认目标进程
            first_key, first_value, first_cu_seqlens_kv = None, None, None   
            block_id_stride = (target_block_id - local_block_id) % total_block_num # 接收block和当前block的距离
            send_block_id = (local_block_id - block_id_stride) % total_block_num # 发送block的id    
            inner_block_rank = self.local_chunk_id % curr_isp_stride # 当前进程在block内的rank
           
            recv_rank = target_block_id * curr_isp_stride + inner_block_rank
            send_rank = send_block_id * curr_isp_stride + inner_block_rank
            
            first_key, first_value, first_cu_seqlens_kv = self.async_ring_p2p_commit(
                (key, value, cu_seqlens_kv),
                src_rank=recv_rank,
                dst_rank=send_rank
            )
            
            # ============ overlap with local KV calculate ==============
            block_out, block_lse, _  = flash_attn_varlen_func(
                    query,
                    key,
                    value,
                    cu_seqlens_q,
                    cu_seqlens_kv,
                    max_seqlen_q,
                    max_seqlen_kv,
                    dropout_p=0.0,
                    return_attn_probs=True,
                )
            out, lse = update_out_and_lse(out, lse, block_out, block_lse)
            key, value, cu_seqlens_kv = self.async_ring_p2p_wait_and_update((first_key, first_value, first_cu_seqlens_kv))
            
        # ================= 3. Target KV Block Calculate ====================
        num_chunks_to_update = 1 if curr_isp_stride == self.isp_size else curr_isp_stride
        
        num_large_ring = 1
        small_ring_stride = curr_isp_stride
        if curr_isp_stride > self.small_ring_stride and self.use_ringfusion:
            assert curr_isp_stride % self.small_ring_stride == 0, f"Does not support this ISP stride {curr_isp_stride} for overlap ring strategy"
            num_large_ring = curr_isp_stride // self.small_ring_stride
            small_ring_stride = self.small_ring_stride
            
        small_ring_offset= self.local_chunk_id // small_ring_stride * small_ring_stride # stride小环起始chunk的id
        large_ring_offset = self.local_chunk_id // curr_isp_stride * curr_isp_stride # stride大环起始chunk的id
        
        intra_next_rank = (self.local_chunk_id - 1) % small_ring_stride + small_ring_offset
        intra_prev_rank = (self.local_chunk_id + 1) % small_ring_stride + small_ring_offset
        inter_next_rank =  (self.local_chunk_id - small_ring_stride) % curr_isp_stride + large_ring_offset
        inter_prev_rank = (self.local_chunk_id + small_ring_stride) % curr_isp_stride + large_ring_offset
        
        fresh_out, fresh_lse = None, None
        finished_chunk_cnt = 0
        for inter_node_step in range(num_large_ring):
            for intra_node_step in range(small_ring_stride):
                if intra_node_step + 1 != small_ring_stride: 
                    # logger.info(f"{timestep}-{self.layer_id} |IR-{self.local_chunk_id} | SMALL_STEP {intra_node_step} |  {intra_prev_rank} -> rank:{self.local_chunk_id} -> {intra_next_rank}, trying to send {key.shape=}, {value.shape=}, {cu_seqlens_kv.shape=}")
                    next_k, next_v, next_cu_seqlens_kv = self.async_ring_p2p_commit(
                        (key, value, cu_seqlens_kv),
                        src_rank=intra_prev_rank,
                        dst_rank=intra_next_rank,
                    )
                elif inter_node_step + 1 != num_large_ring:
                    
                    next_k, next_v, next_cu_seqlens_kv = self.async_ring_p2p_commit(
                        (key, value, cu_seqlens_kv),
                        src_rank=inter_prev_rank,
                        dst_rank=inter_next_rank,
                    )
                
                # logger.debug(f"{timestep}-{self.layer_id} |IR-{self.local_chunk_id} | SMALL_STEP {intra_node_step} |  {query.shape=}, {key.shape=}, {value.shape=}, {cu_seqlens_q=}, {cu_seqlens_kv=}, {max_seqlen_q=}, {max_seqlen_kv=}")
                block_out, block_lse, _  = flash_attn_varlen_func(
                        query,
                        key,
                        value,
                        cu_seqlens_q,
                        cu_seqlens_kv,
                        max_seqlen_q,
                        max_seqlen_kv,
                        dropout_p=0.0,
                        return_attn_probs=True,
                    )
                
                if local_block_id == target_block_id and intra_node_step == 0 and inter_node_step == 0:  # 计算了自身
                    out, lse = update_out_and_lse(out, lse, block_out, block_lse) # 直接更新，不做储存
                else:
                    fresh_out, fresh_lse = update_out_and_lse(fresh_out, fresh_lse, block_out, block_lse)
                    
                finished_chunk_cnt += 1
                
                if intra_node_step + 1 != small_ring_stride or inter_node_step + 1 != num_large_ring:
                    key, value, cu_seqlens_kv = self.async_ring_p2p_wait_and_update((next_k, next_v, next_cu_seqlens_kv))
                    # logger.info(f"{timestep}-{self.layer_id} |IR-{self.local_chunk_id} | SMALL_STEP {intra_node_step} |  {intra_prev_rank} -> rank:{self.local_chunk_id} -> {intra_next_rank}, Succesfully recv {key.shape=}, {value.shape=}, {cu_seqlens_kv.shape=}")
                # =============== 4. Update Cache ================
                if finished_chunk_cnt == num_chunks_to_update: # 完成了本block的计算 
                    if fresh_lse is not None:
                        fresh_lse = fresh_lse.squeeze(-1).transpose(-1,-2)
                        if next_isp_stride != self.isp_size:
                            if curr_isp_stride == self.isp_size:
                                self.cache.store_block(self.target_chunk_id, fresh_out, fresh_lse) # 细粒度存储
                            else:
                                self.cache.store_block(target_block_id, fresh_out, fresh_lse) # 只存储单个block
                                
                        out, lse = update_out_and_lse(out, lse, fresh_out, fresh_lse)
                    self.target_chunk_id = (self.target_chunk_id + finished_chunk_cnt) % self.isp_size
                    fresh_out, fresh_lse = None, None
                    finished_chunk_cnt = 0
                    
        # ================= 5. Cache Management =================
        next_target_block_id = self.target_chunk_id // next_isp_stride
        self.cache.update_cache_blocks(next_isp_stride, next_target_block_id)
        # if self.use_ringfusion and self.global_rank == 0 and self.layer_id == 40:
        #     print(f"R{self.global_rank}L{self.layer_id} | Cache updated with {next_isp_stride=}, {next_target_block_id=}", flush=True)
        #     self.cache.report_cache_status(self.layer_id)
                    
        # if self.global_rank == 0 and timestep == 0 and self.layer_id == 10:
        #     logger.info(f"******************* Processing out_shape: {out.shape=}*******************")
        if self.measure_memory and timestep == 0:
            peak_memory = torch.cuda.max_memory_allocated()
            logger.info(f"Peak Attn memory usage: {peak_memory / 1024**2:.2f} MB")
        stride_map = get_stride_map()
        stride_map.record_out_redundancy(timestep=timestep,
                                            layer_id=self.layer_id,
                                            curr_out=out)
        return out
    <|MERGE_RESOLUTION|>--- conflicted
+++ resolved
@@ -29,11 +29,7 @@
         
         self.use_ringfusion = get_config().use_ringfusion
         self.small_ring_stride = 8
-<<<<<<< HEAD
-        self.measure_memory = True
-=======
         self.measure_memory = False
->>>>>>> 3635d932
         if self.layer_id == 0:
             logger.info(f"R{self.global_rank}L{layer_id} | Using RingFusion Attn.")
             
